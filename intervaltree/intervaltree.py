--- conflicted
+++ resolved
@@ -634,14 +634,7 @@
 
         self.__init__(new_ivs)
 
-<<<<<<< HEAD
     def merge_overlaps(self, data_reducer=None, data_initializer=None):
-=======
-    def merge_overlaps(self, datafunc=None):
-        """
-        Finds all intervals with overlapping ranges and merges them into a single interval
-        Completes in worst-case O(n*logn)m best-case O(n)
->>>>>>> 2a951501
         """
         Finds all intervals with overlapping ranges and merges them
         into a single interval. If provided, uses data_reducer and
@@ -689,18 +682,11 @@
                 lower = merged[-1]
                 if higher.begin <= lower.end:  # should merge
                     upper_bound = max(lower.end, higher.end)
-<<<<<<< HEAD
                     if data_reducer is not None:
                         current_reduced[0] = data_reducer(current_reduced[0], higher.data)
                     else:  # annihilate the data, since we don't know how to merge it
                         current_reduced[0] = None
                     merged[-1] = Interval(lower.begin, upper_bound, current_reduced[0])
-=======
-                    if datafunc:
-                        merged[-1] = Interval(lower.begin, upper_bound, datafunc(lower.data,higher.data))
-                    else:
-                        merged[-1] = Interval(lower.begin, upper_bound)
->>>>>>> 2a951501
                 else:
                     new_series()
             else:  # not merged; is first of Intervals to merge
