"""
intervaltree: A mutable, self-balancing interval tree for Python 2 and 3.
Queries may be by point, by range overlap, or by range envelopment.

Core logic.

<<<<<<< HEAD
Copyright 2013-2014 Chaim-Leib Halbert
=======
Copyright 2014, Chaim-Leib Halbert, Konstantin Tretyakov.
>>>>>>> c2ff2358

Licensed under the Apache License, Version 2.0 (the "License");
you may not use this file except in compliance with the License.
You may obtain a copy of the License at

   http://www.apache.org/licenses/LICENSE-2.0

Unless required by applicable law or agreed to in writing, software
distributed under the License is distributed on an "AS IS" BASIS,
WITHOUT WARRANTIES OR CONDITIONS OF ANY KIND, either express or implied.
See the License for the specific language governing permissions and
limitations under the License.
"""
from __future__ import absolute_import
from .interval import Interval
from .node import Node
from numbers import Number

try:
    xrange  # Python 2?
except NameError:
    xrange = range


class IntervalTree(object):
    """
    A binary lookup tree of intervals.
    The intervals contained in the tree are represented using ``Interval(a, b, data)`` objects.
    Each such object represents a half-open interval ``[a, b)`` with optional data.
    
    Examples:
    ---------
    
    Initialize a blank tree::
    
        >>> tree = IntervalTree()
        >>> tree
        IntervalTree()
    
    Initialize a tree from an iterable set of Intervals in O(n * log n)::
    
        >>> tree = IntervalTree([Interval(-10, 10), Interval(-20.0, -10.0)])
        >>> tree
        IntervalTree([Interval(-20.0, -10.0), Interval(-10, 10)])
        >>> len(tree)
        2
    
    Note that this is a set, i.e. repeated intervals are ignored. However,
    Intervals with different data fields are regarded as different::
    
        >>> tree = IntervalTree([Interval(-10, 10), Interval(-10, 10), Interval(-10, 10, "x")])
        >>> tree
        IntervalTree([Interval(-10, 10), Interval(-10, 10, 'x')])
        >>> len(tree)
        2
    
    Insertions::
        >>> tree = IntervalTree()
        >>> tree[0:1] = "data"
        >>> tree.add(Interval(10, 20))
        >>> tree.addi(19.9, 20)
        >>> tree
        IntervalTree([Interval(0, 1, 'data'), Interval(10, 20), Interval(19.9, 20)])
        >>> tree.extend([Interval(19.9, 20.1), Interval(20.1, 30)])
        >>> len(tree)
        5

        Inserting the same Interval twice does nothing::
            >>> tree = IntervalTree()
            >>> tree[-10:20] = "arbitrary data"
            >>> tree[-10:20] = None  # Note that this is also an insertion
            >>> tree
            IntervalTree([Interval(-10, 20), Interval(-10, 20, 'arbitrary data')])
            >>> tree[-10:20] = None  # This won't change anything
            >>> tree[-10:20] = "arbitrary data" # Neither will this
            >>> len(tree)
            2

    Deletions::
        >>> tree = IntervalTree(Interval(b, e) for b, e in [(-10, 10), (-20, -10), (10, 20)])
        >>> tree
        IntervalTree([Interval(-20, -10), Interval(-10, 10), Interval(10, 20)])
        >>> tree.remove(Interval(-10, 10))
        >>> tree
        IntervalTree([Interval(-20, -10), Interval(10, 20)])
        >>> tree.remove(Interval(-10, 10))
        Traceback (most recent call last):
        ...
        ValueError
        >>> tree.discard(Interval(-10, 10))  # Same as remove, but no exception on failure
        >>> tree
        IntervalTree([Interval(-20, -10), Interval(10, 20)])
        
    Delete intervals, overlapping a given point::
    
        >>> tree = IntervalTree([Interval(-1.1, 1.1), Interval(-0.5, 1.5), Interval(0.5, 1.7)])
        >>> tree.remove_overlap(1.1)
        >>> tree
        IntervalTree([Interval(-1.1, 1.1)])
        
    Delete intervals, overlapping an interval::
    
        >>> tree = IntervalTree([Interval(-1.1, 1.1), Interval(-0.5, 1.5), Interval(0.5, 1.7)])
        >>> tree.remove_overlap(0, 0.5)
        >>> tree
        IntervalTree([Interval(0.5, 1.7)])
        >>> tree.remove_overlap(1.7, 1.8)
        >>> tree
        IntervalTree([Interval(0.5, 1.7)])
        >>> tree.remove_overlap(1.6, 1.6) # Empty interval still works
        >>> tree
        IntervalTree()
        
    Delete intervals, enveloped in the range::
    
        >>> tree = IntervalTree([Interval(-1.1, 1.1), Interval(-0.5, 1.5), Interval(0.5, 1.7)])
        >>> tree.remove_envelop(-1.0, 1.5)
        >>> tree
        IntervalTree([Interval(-1.1, 1.1), Interval(0.5, 1.7)])
        >>> tree.remove_envelop(-1.1, 1.5)
        >>> tree
        IntervalTree([Interval(0.5, 1.7)])
        >>> tree.remove_envelop(0.5, 1.5)
        >>> tree
        IntervalTree([Interval(0.5, 1.7)])
        >>> tree.remove_envelop(0.5, 1.7)
        >>> tree
        IntervalTree()
        
    Point/interval overlap queries::
    
        >>> tree = IntervalTree([Interval(-1.1, 1.1), Interval(-0.5, 1.5), Interval(0.5, 1.7)])
        >>> assert tree[-1.1]         == set([Interval(-1.1, 1.1)])
        >>> assert tree.search(1.1)   == set([Interval(-0.5, 1.5), Interval(0.5, 1.7)])   # Same as tree[1.1]
        >>> assert tree[-0.5:0.5]     == set([Interval(-0.5, 1.5), Interval(-1.1, 1.1)])  # Interval overlap query
        >>> assert tree.search(1.5, 1.5) == set([Interval(0.5, 1.7)])                     # Same as tree[1.5:1.5]
        >>> assert tree.search(1.7, 1.7) == set()

    Envelop queries::
    
        >>> assert tree.search(-0.5, 0.5, strict=True) == set()
        >>> assert tree.search(-0.4, 1.7, strict=True) == set([Interval(0.5, 1.7)])
        
    Membership queries::

        >>> tree = IntervalTree([Interval(-1.1, 1.1), Interval(-0.5, 1.5), Interval(0.5, 1.7)])
        >>> Interval(-0.5, 0.5) in tree
        False
        >>> Interval(-1.1, 1.1) in tree
        True
        >>> Interval(-1.1, 1.1, "x") in tree
        False
        >>> tree.overlaps(-1.1)
        True
        >>> not tree.overlaps(1.7) # TODO: itree.overlaps(1.7) returns None, should return False
        True
        >>> tree.overlaps(1.7, 1.8)
        False
        >>> tree.overlaps(-1.2, -1.1)
        False
        >>> tree.overlaps(-1.2, -1.0)
        True
    
    Sizing::

        >>> tree = IntervalTree([Interval(-1.1, 1.1), Interval(-0.5, 1.5), Interval(0.5, 1.7)])
        >>> len(tree)
        3
        >>> tree.is_empty()
        False
        >>> IntervalTree().is_empty()
        True
        >>> not tree
        False
        >>> not IntervalTree()
        True
        >>> print(tree.begin())    # using print() because of floats in Python 2.6
        -1.1
        >>> print(tree.end())      # ditto
        1.7
        
    Iteration::

        >>> tree = IntervalTree([Interval(-11, 11), Interval(-5, 15), Interval(5, 17)])
        >>> [iv.begin for iv in sorted(tree)]
        [-11, -5, 5]
        >>> assert tree.items() == set([Interval(-5, 15), Interval(-11, 11), Interval(5, 17)])

    Copy- and typecasting, pickling::
    
        >>> tree0 = IntervalTree([Interval(0, 1, "x"), Interval(1, 2, ["x"])])
        >>> tree1 = IntervalTree(tree0)  # Shares Interval objects
        >>> tree2 = tree0.copy()         # Shallow copy (same as above, as Intervals are singletons)
        >>> import pickle
        >>> tree3 = pickle.loads(pickle.dumps(tree0))  # Deep copy
        >>> list(tree0[1])[0].data[0] = "y"  # affects shallow copies, but not deep copies
        >>> tree0
        IntervalTree([Interval(0, 1, 'x'), Interval(1, 2, ['y'])])
        >>> tree1
        IntervalTree([Interval(0, 1, 'x'), Interval(1, 2, ['y'])])
        >>> tree2
        IntervalTree([Interval(0, 1, 'x'), Interval(1, 2, ['y'])])
        >>> tree3
        IntervalTree([Interval(0, 1, 'x'), Interval(1, 2, ['x'])])
        
    Equality testing::
    
        >>> IntervalTree([Interval(0, 1)]) == IntervalTree([Interval(0, 1)])
        True
        >>> IntervalTree([Interval(0, 1)]) == IntervalTree([Interval(0, 1, "x")])
        False
    """
    
    def __init__(self, intervals=None):
        """
        Set up a tree. If intervals is provided, add all the intervals 
        to the tree.
        
        Completes in O(n*log n) time.
        """
        intervals = set(intervals) if intervals is not None else set()
        for iv in intervals:
            if iv.is_null():
                raise ValueError(
                    "IntervalTree: Null Interval objects not allowed in IntervalTree:"
                    " {0}".format(iv)
                )
        self.all_intervals = intervals
        self.top_node = Node.from_intervals(self.all_intervals)
        self.boundary_table = {}
        for iv in self.all_intervals:
            self._add_boundaries(iv)
        #self.verify()

    def copy(self):
        """
        Construct a new IntervalTree using shallow copies of the 
        intervals in the source tree.
        
        Completes in O(n*log n) time.
        """
        return IntervalTree(iv.copy() for iv in self)
    
    def _add_boundaries(self, interval):
        """
        Records the boundaries of the interval in the boundary table.
        """
        begin = interval.begin
        end = interval.end
        if begin in self.boundary_table: 
            self.boundary_table[begin] += 1
        else:
            self.boundary_table[begin] = 1
        
        if end in self.boundary_table:
            self.boundary_table[end] += 1
        else:
            self.boundary_table[end] = 1
    
    def _remove_boundaries(self, interval):
        """
        Removes the boundaries of the interval from the boundary table.
        """
        begin = interval.begin
        end = interval.end
        if self.boundary_table[begin] == 1:
            del self.boundary_table[begin]
        else:
            self.boundary_table[begin] -= 1
        
        if self.boundary_table[end] == 1:
            del self.boundary_table[end]
        else:
            self.boundary_table[end] -= 1
    
    def add(self, interval):
        """
        Adds an interval to the tree, if not already present.
        
        Completes in O(log n) time.
        """
        if interval in self: 
            return

        if interval.is_null():
            raise ValueError(
                "IntervalTree: Null Interval objects not allowed in IntervalTree:"
                " {0}".format(interval)
            )

        #self.verify()
        
        #if self.top_node:
        #    assert(interval not in self.top_node.search_point(interval.begin, set()))
        self.all_intervals.add(interval)
        if self.top_node is None:
            self.top_node = Node.from_interval(interval)
        else:
            self.top_node = self.top_node.add(interval)
        self._add_boundaries(interval)        
        #assert(interval in self.top_node.search_point(interval.begin, set()))
        #self.verify()
    append = add
    
    def addi(self, begin, end, data=None):
        """
        Shortcut for add(Interval(begin, end, data)).
        
        Completes in O(log n) time.
        """
        return self.add(Interval(begin, end, data))
    appendi = addi
    
    def extend(self, intervals):
        """
        Given an iterable of intervals, add them to the tree.
        
        Completes in O(m*log(n+m), where m = number of intervals to 
        add.
        """
        for iv in intervals:
            self.add(iv)
    
    def remove(self, interval):
        """
        Removes an interval from the tree, if present. If not, raises 
        ValueError.
        
        Completes in O(log n) time.
        """
        #self.verify()
        if interval not in self:
            #print(self.all_intervals)
            raise ValueError
        self.top_node = self.top_node.remove(interval)
        self.all_intervals.remove(interval)
        self._remove_boundaries(interval)
        #self.verify()
    
    def removei(self, begin, end, data=None):
        """
        Shortcut for remove(Interval(begin, end, data)).
        
        Completes in O(log n) time.
        """
        return self.remove(Interval(begin, end, data))
    
    def discard(self, interval):
        """
        Removes an interval from the tree, if present. If not, does 
        nothing.
        
        Completes in O(log n) time.
        """
        if interval not in self:
            return
        self.all_intervals.discard(interval)
        self.top_node = self.top_node.discard(interval)
        self._remove_boundaries(interval)
    
    def discardi(self, begin, end, data=None):
        """
        Shortcut for discard(Interval(begin, end, data)).
        
        Completes in O(log n) time.
        """
        return self.discard(Interval(begin, end, data))
    
    def remove_overlap(self, begin, end=None):
        """
        Removes all intervals overlapping the given point or range.
        
        Completes in O((r+m)*log n) time, where:
          * n = size of the tree
          * m = number of matches
          * r = size of the search range (this is 1 for a point)
        """
        hitlist = self.search(begin, end)
        for iv in hitlist: 
            self.remove(iv)
    
    def remove_envelop(self, begin, end):
        """
        Removes all intervals completely enveloped in the given range.
        
        Completes in O((r+m)*log n) time, where:
          * n = size of the tree
          * m = number of matches
          * r = size of the search range (this is 1 for a point)
        """
        hitlist = self.search(begin, end, strict=True)
        for iv in hitlist:
            self.remove(iv)
        
    def find_nested(self):
        """
        Returns a dictionary mapping parent intervals to sets of 
        intervals overlapped by and contained in the parent.
        
        Completes in O(n^2) time.
        """
        result = {}
        
        def add_if_nested():
            if parent.contains_interval(child):
                if parent not in result:
                    result[parent] = set()
                result[parent].add(child)
                
        long_ivs = sorted(self.all_intervals, key=len, reverse=True)
        for i, parent in enumerate(long_ivs):
            for child in long_ivs[i+1:]:
                add_if_nested()
        return result
    
    def overlaps(self, begin, end=None):
        """
        Returns whether some interval in the tree overlaps the given
        point or range.
        
        Completes in O(r*log n) time, where r is the size of the
        search range.
        """
        if end is not None:
            return self.overlaps_range(begin, end)
        elif isinstance(begin, Number):
            return self.overlaps_point(begin)
        else:
            return self.overlaps_range(begin.begin, begin.end)
    
    def overlaps_point(self, p):
        """
        Returns whether some interval in the tree overlaps p.
        
        Completes in O(log n) time.
        """
        if self.is_empty():
            return False
        return self.top_node.contains_point(p)
    
    def overlaps_range(self, begin, end):
        """
        Returns whether some interval in the tree overlaps the given
        range.
        
        Completes in O(r*log n) time, where r is the range length and n
        is the table size.
        """
        if self.is_empty():
            return False
        elif self.overlaps_point(begin):
            return True
        # TODO: add support for open and closed intervals
        return any(
            self.overlaps_point(bound) 
            for bound in self.boundary_table 
            if begin <= bound < end
        )
    
    def split_overlaps(self):
        """
        Finds all intervals with overlapping ranges and splits them
        along the range boundaries.
        
        Completes in worst-case O(n^2*log n) time (many interval 
        boundaries are inside many intervals), best-case O(n*log n)
        time (small number of overlaps << n per interval).
        """
        if not self:
            return
        if len(self.boundary_table) == 2:
            return
        temp = IntervalTree()
        
        bounds = sorted(self.boundary_table)  # get bound locations

        for lbound, ubound in zip(bounds[:-1], bounds[1:]):
            for iv in self[lbound]:
                temp[lbound:ubound] = iv.data

        self.all_intervals = temp.all_intervals
        self.top_node = temp.top_node
        # self.boundary_table unchanged
        
    def items(self):
        """
        Constructs and returns a set of all intervals in the tree. 
        
        Completes in O(n) time.
        """
        return set(self.all_intervals)
    
    def is_empty(self):
        """
        Returns whether the tree is empty.
        
        Completes in O(1) time.
        """
        return len(self) == 0
    
    def search(self, begin, end=None, strict=False):
        """
        Returns a set of all intervals overlapping the given range. Or,
        if strict is True, returns the set of all intervals fully
        contained in the range [begin, end].
        
        Completes in O(m + k*log n) time, where:
          * n = size of the tree
          * m = number of matches
          * k = size of the search range (this is 1 for a point)
        """
<<<<<<< HEAD
        if self.top_node is None:
            return set()
=======
        if self.top_node is None:   # Empty tree?
            return set([])
>>>>>>> c2ff2358
        if end is None:
            if isinstance(begin, Number):
                return self.top_node.search_point(begin, set())
            else:
                iv = begin
                return self.search(iv.begin, iv.end, strict=strict)
        elif isinstance(end, Number):
            result = self.top_node.search_point(begin, set())
            
            # TODO: add support for open and closed intervals
            result = result.union(self.top_node.search_overlap(
                bound 
                for bound in self.boundary_table 
                if begin < bound < end
            ))
            if strict:
                result = set(
                    iv 
                    for iv in result 
                    if iv.begin >= begin and iv.end <= end
                )
            return result
        else:   # duck-typed interval
            return self.search(begin.begin, begin.end, strict)
    
    def begin(self):
        """
        Returns the lower bound of the first interval in the tree.
        
        Completes in O(n) time.
        """
        if not self.boundary_table:
            return 0
        return min(self.boundary_table)
    
    def end(self):
        """
        Returns the upper bound of the last interval in the tree.
        
        Completes in O(n) time.
        """
        if not self.boundary_table:
            return 0
        return max(self.boundary_table)
    
    def print_structure(self, tostring=False):
        """
        ## FOR DEBUGGING ONLY ##
        Pretty-prints the structure of the tree. 
        If tostring is true, prints nothing and returns a string.
        """
        if self.top_node:
            return self.top_node.print_structure(tostring=tostring)
        else:
            result = "<empty IntervalTree>"
            if not tostring:
                print(result)
            else:
                return result
        
    def verify(self):
        """
        ## FOR DEBUGGING ONLY ##
        Checks the table to ensure that the invariants are held.
        """
        if self.all_intervals:
            ## top_node.all_children() == self.all_intervals
            try:
                assert self.top_node.all_children() == self.all_intervals
            except AssertionError as e:
                print(
                    'Error: the tree and the membership set are out of sync!'
                )
                tivs = set(self.top_node.all_children())
                print('top_node.all_children() - all_intervals:')
                pprint(tivs - self.all_intervals)
                print('all_intervals - top_node.all_children():')
                pprint(self.all_intervals - tivs)
                raise e

            ## All members are Intervals
            for iv in self:
                assert isinstance(iv, Interval), (
                    "Error: Only Interval objects allowed in IntervalTree:"
                    " {0}".format(iv)
                )

            ## No null intervals
            for iv in self:
                assert not iv.is_null(), (
                    "Error: Null Interval objects not allowed in IntervalTree:"
                    " {0}".format(iv)
                )

            ## Reconstruct boundary_table
            bound_check = {}
            for iv in self:
                if iv.begin in bound_check:
                    bound_check[iv.begin] += 1
                else:
                    bound_check[iv.begin] = 1
                if iv.end in bound_check:
                    bound_check[iv.end] += 1
                else:
                    bound_check[iv.end] = 1

            ## Reconstructed boundary table (bound_check) ==? boundary_table
            assert set(self.boundary_table.keys()) == set(bound_check.keys()),\
                'Error: boundary_table is out of sync with ' \
                'the intervals in the tree!'

            # For efficiency reasons this should be iteritems in Py2, but we
            # don't care much for efficiency in debug methods anyway.
            for key, val in self.boundary_table.items():
                assert bound_check[key] == val, \
                    'Error: boundary_table[{0}] should be {1},' \
                    ' but is {2}!'.format(
                        key, bound_check[key], val)

            ## Internal tree structure
            self.top_node.verify(set())
        else:
            ## Verify empty tree
            assert not self.boundary_table, \
                "Error: boundary table should be empty!"
            assert self.top_node is None, \
                "Error: top_node isn't None!"

    def score(self, full_report=False):
        """
        Returns a number between 0 and 1, indicating how suboptimal the tree
        is. The lower, the better. Roughly, this number represents the
        fraction of flawed Intervals in the tree.
        :rtype: real
        """
        if len(self) <= 2:
            return 0.0

        n = len(self)
        m = self.top_node.count_nodes()

        def s_center_score():
            """
            Returns a normalized score, indicating roughly how many times
            intervals share s_center with other intervals. Output is full-scale
            from 0 to 1.
            :rtype: real
            """
            raw = n-m
            maximum = n-1
            return raw/float(maximum)

        report = {
            "depth": self.top_node.depth_score(n, m),
            "s_center": s_center_score(),
        }
        cumulative = sum(report.values())/len(report)
        report["_cumulative"] = cumulative
        if full_report:
            return report
        return cumulative

    def __getitem__(self, index):
        """
        Returns a set of all intervals overlapping the given index or 
        slice.
        
        Completes in O(k * log(n) + m) time, where:
          * n = size of the tree
          * m = number of matches
          * k = size of the search range (this is 1 for a point)
        """
        if isinstance(index, slice):
            return self.search(index.start, index.stop)
        else:
            return self.search(index)
    
    def __setitem__(self, index, value):
        """
        Adds a new interval to the tree. A shortcut for
        add(Interval(index.start, index.stop, value)).
        
        If an identical Interval object with equal range and data 
        already exists, does nothing.
        
        Completes in O(log n) time.
        """
        if not isinstance(index, slice):
            raise IndexError
        self.add(Interval(index.start, index.stop, value))
    
    def __contains__(self, item):
        """
        Returns whether item exists as an Interval in the tree.
        This method only returns True for exact matches; for
        overlaps, see the overlaps() method.
        
        Completes in O(1) time.
        """
        # Removed point-checking code; it might trick the user into
        # thinking that this is O(1), which point-checking isn't.
        #if isinstance(item, Interval):
        return item in self.all_intervals
        #else:
        #    return self.contains_point(item)
    
    def containsi(self, begin, end, data=None):
        """
        Shortcut for (Interval(begin, end, data) in tree).
        
        Completes in O(1) time.
        """
        return Interval(begin, end, data) in self
    
    def __iter__(self):
        """
        Returns an iterator over all the intervals in the tree.
        
        Completes in O(1) time.
        """
        return self.all_intervals.__iter__()
    iter = __iter__
    
    def __len__(self):
        """
        Returns how many intervals are in the tree.
        
        Completes in O(1) time.
        """
        return len(self.all_intervals)
    
    def __eq__(self, other):
        """
        Whether two IntervalTrees are equal.
        
        Completes in O(n) time if sizes are equal; O(1) time otherwise.
        """
        return (
            isinstance(other, IntervalTree) and 
            self.all_intervals == other.all_intervals
        )
    
    def __repr__(self):
        ivs = sorted(self)
        if not ivs:
            return "IntervalTree()"
        else:
            return "IntervalTree({0})".format(ivs)

    __str__ = __repr__

    def __reduce__(self):
        """
        For pickle-ing.
        """
<<<<<<< HEAD
        return IntervalTree, (sorted(self.all_intervals),)
=======
        return (IntervalTree, (sorted(self.all_intervals),))

class Node:
    def __init__(self, x_center=None, s_center=set(), left_node=None, right_node=None):
        self.x_center = x_center
        self.s_center = set(s_center)
        self.left_node = left_node
        self.right_node = right_node
        
        self.rotate()
    
    @classmethod
    def from_interval(cls, interval):
        if interval is None:
            return None
        center = interval.begin #+ (interval.end-interval.begin)/2;
        #print(center)
        return Node(center, [interval] )
    
    @classmethod
    def from_intervals(cls, intervals):
        if not intervals:
            return None
        node = Node()
        node = node.init_from_sorted(sorted(intervals))
        return node
    
    def init_from_sorted(self, intervals):
        if not intervals:
            return None
        center_iv = intervals[len(intervals)//2]
        self.x_center = center_iv.begin #+ (center_iv.end - center_iv.begin)/2
        self.s_center = set()
        s_left = []
        s_right = []
        # TODO: add support for open and closed intervals
        for k in intervals:
            if k.end <= self.x_center:
                s_left.append(k)
            elif k.begin > self.x_center:
                s_right.append(k)
            else:
                self.s_center.add(k)
        self.left_node = Node.from_intervals(s_left)
        self.right_node = Node.from_intervals(s_right)
        return self.rotate()
    
    
    def center_hit(self, interval):
        """Returns whether interval overlaps self.x_center."""
        return interval.contains_point(self.x_center)
    
    def hit_branch(self, interval):
        """
        Assuming not center_hit(interval), return which branch 
        (left=0, right=1) interval is in.
        """
        # TODO: add support for open and closed intervals
        return 1 if interval.begin > self.x_center else 0
    
    def refresh_balance(self):
        """Recalculate self.balance and self.depth based on child node values."""
        left_depth = self.left_node.depth if self.left_node else 0
        right_depth = self.right_node.depth if self.right_node else 0
        self.depth = 1 + max(left_depth, right_depth)
        self.balance = right_depth - left_depth

    def compute_depth(self):
        """Recursively computes true depth of the subtree. Should only be needed for debugging. 
        Unless something is wrong, the depth field should reflect the correct depth of the subtree"""
        left_depth = self.left_node.compute_depth() if self.left_node else 0
        right_depth = self.right_node.compute_depth() if self.right_node else 0
        return 1 + max(left_depth, right_depth)
        
    def rotate(self):
        """
        Does rotating, if necessary, to balance this node, and 
        returns the new top node.
        """
        self.refresh_balance()
        if abs(self.balance) < 2:
            return self
        # balance > 0  is the heavy side
        my_heavy = self.balance>0
        child_heavy = self[my_heavy].balance>0
        if my_heavy == child_heavy or self[my_heavy].balance == 0: # Heavy sides same or heavy side balanced
            return self.srotate()
        else:
            return self.drotate()
    
    def srotate(self):
        """Single rotation. Assumes that balance is +-2."""
        #     self        save
        #   save 3  ->   1   self
        #  1   2            2   3
        #
        #  self            save
        # 3   save  ->  self  1
        #    2   1     3   2
        
        #assert(self.balance != 0)
        heavy = self.balance>0
        light = not heavy
        save = self[heavy]
        #print("srotate: bal={},{}".format(self.balance, save.balance))
        #self.print_structure()
        self[heavy] = save[light]   # 2
        #assert(save[light])
        save[light] = self.rotate()  # Needed to ensure the 2 and 3 are balanced under new subnode
        save.refresh_balance()
        
        # Some intervals may overlap both self.x_center and save.x_center
        # Promote those to the new tip of the tree
        for iv in set(save[light].s_center):
            if save.center_hit(iv):
                save[light].s_center.remove(iv)
                save.s_center.add(iv)
        return save
    
    def drotate(self):
        #print("drotate:")
        #self.print_structure()
        self[self.balance>0] = self[self.balance>0].srotate()
        self.refresh_balance()
        
        #print("First rotate:")
        #self.print_structure()
        result = self.srotate()
        
        #print("Finished drotate:")
        #self.print_structure()
        #result.verify()

        return result
    
    def add(self, interval):
        """
        Returns self after adding the interval and balancing.
        """
        if self.center_hit(interval):
            self.s_center.add(interval)
            return self
        else:
            direction = self.hit_branch(interval)
            if not self[direction]:
                self[direction] = Node.from_interval(interval)
                self.refresh_balance()
                return self
            else:
                self[direction] = self[direction].add(interval)
                return self.rotate()
    
    def remove(self, interval):
        """
        Returns self after removing the interval and balancing. 
        
        If interval is not present, raise ValueError.
        """
        # since this is a list, called methods can set this to [1],
        # making it true
        done = []     
        return self.remove_interval_helper(interval, done, 
                                           shouldRaiseError=True)

    def discard(self, interval):
        """
        Returns self after removing interval and balancing.
        
        If interval is not present, do nothing.
        """
        done = []
        return self.remove_interval_helper(interval, done, 
                                           shouldRaiseError=False)
    
    def remove_interval_helper(self, interval, done, shouldRaiseError):
        """
        Returns self after removing interval and balancing. 
        If interval doesn't exist, raise ValueError.
        
        This method may set done to [1] to tell all callers that 
        rebalancing has completed.
        
        See Eternally Confuzzled's jsw_remove_r function (lines 1-32) 
        in his AVL tree article for reference.
        """
        trace = interval.begin == 347 and interval.end == 353
        #if trace: print('\nRemoving from {} interval {}'.format(
        #   self.x_center, interval))
        if self.center_hit(interval):
            #if trace: print('Hit at {}'.format(self.x_center))
            if not shouldRaiseError and interval not in self.s_center:
                done.append(1)
                #if trace: print('Doing nothing.')
                return self
            try:
                # raises error if interval not present - this is 
                # desired.
                self.s_center.remove(interval) 
            except:
                self.print_structure()
                raise KeyError(interval)
            if self.s_center:     # keep this node
                done.append(1)    # no rebalancing necessary
                #if trace: print('Removed, no rebalancing.')
                return self
            
            # If we reach here, no intervals are left in self.s_center.
            # So, prune self.
            return self.prune()
        else: # interval not in s_center
            direction = self.hit_branch(interval)
            
            if not self[direction]:
                if shouldRaiseError:
                    raise ValueError
                done.append(1)
                return self
            
            #if trace: 
            #   print('Descending to {} branch'.format(
            #       ['left', 'right'][direction]
            #       ))
            self[direction] = self[direction].remove_interval_helper(
                interval, done, shouldRaiseError)
            
            # Clean up
            if not done:
                #if trace: 
                #    print('Rotating {}'.format(self.x_center))
                #    self.print_structure()
                return self.rotate()
            return self
    
    def search_overlap(self, point_list):
        """
        Returns all intervals that overlap the point_list.
        """
        result = set()
        for j in point_list:
            self.search_point(j, result)
        return result
    
    def search_point(self, point, result):
        """
        Returns all intervals that contain point.
        """
        # TODO: add support for open and closed intervals
        for k in self.s_center:
            if k.begin <= point and point < k.end:
                result.add(k)
        if point < self.x_center and self[0]:
            return self[0].search_point(point, result)
        elif point > self.x_center and self[1]:
            return self[1].search_point(point, result)
        return result
    
    def prune(self):
        """
        On a subtree where the root node's s_center is empty,
        return a new subtree with no empty s_centers.
        """
        if not self[0] or not self[1]:    # if I have an empty branch
            direction = not self[0]       # graft the other branch here
            #if trace:
            #    print('Grafting {} branch'.format(
            #       'right' if direction else 'left'))
            
            result = self[direction]
            #if result: result.verify()
            return result
        else:
            # Replace the root node with the greatest predecessor.
            (heir, self[0]) = self[0].pop_greatest_child()
            #if trace: 
            #    print('Replacing {} with {}.'.format(
            #        self.x_center, heir.x_center
            #        ))
            #    print('Removed greatest predecessor:')
            #    self.print_structure()
            
            #if self[0]: self[0].verify()
            #if self[1]: self[1].verify()
            
            # Set up the heir as the new root node
            (heir[0], heir[1]) = (self[0], self[1])
            #if trace: print('Setting up the heir:')
            #if trace: heir.print_structure()
            
            # popping the predecessor may have unbalanced this node; 
            # fix it
            heir.refresh_balance()
            heir = heir.rotate()
            #heir.verify()
            #if trace: print('Rotated the heir:')
            #if trace: heir.print_structure()
            return heir
        
    def pop_greatest_child(self):
        """
        Used when pruning a node with both a left and a right branch.
        Returns (greatest_child, node), where:
          * greatest_child is a new node to replace the removed node.
          * node is the subtree after: 
              - removing the greatest child
              - balancing
              - moving overlapping nodes into greatest_child
        
        See Eternally Confuzzled's jsw_remove_r function (lines 34-54)
        in his AVL tree article for reference.
        """
        #print('Popping from {}'.format(self.x_center))
        if self[1] is None:         # This node is the greatest child.
            # To reduce the chances of an overlap with a parent, return
            # a child node containing the smallest possible number of 
            # intervals, as close as possible to the maximum bound. 
            ivs = set(self.s_center)
            # Create a new node with the largest x_center possible.
            max_iv = max(self.s_center, key=attrgetter('end'))
            max_iv_len = max_iv.end - max_iv.begin
            child_x_center = max_iv.begin if (max_iv_len <= 1) \
                else max_iv.end - 1
            child = Node.from_intervals(
                [iv for iv in ivs if iv.contains_point(child_x_center)]
                )
            child.x_center = child_x_center
            self.s_center = ivs - child.s_center
            
            #print('Pop hit! Returning child   = {}'.format( 
            #    child.print_structure(tostring=True)
            #    ))
            assert not child[0]
            assert not child[1]
            
            if self.s_center:
                #print('     and returning newnode = {}'.format( self ))
                #self.verify()
                return (child, self)
            else:
                #print('     and returning newnode = {}'.format( self[0] ))
                #if self[0]: self[0].verify()
                return (child, self[0]) # Rotate left child up
                
        else:
            #print('Pop descent to {}'.format(self[1].x_center))
            (greatest_child, self[1]) = self[1].pop_greatest_child()
            self.refresh_balance()
            new_self = self.rotate()
            
            # Move any overlaps into greatest_child
            for iv in set(new_self.s_center):
                if iv.contains_point(greatest_child.x_center):
                    new_self.s_center.remove(iv)
                    greatest_child.add(iv)
                    
            #print('Pop Returning child   = {}'.format( 
            #    greatest_child.print_structure(tostring=True)
            #    ))
            if new_self.s_center:
                #print('and returning newnode = {}'.format(
                #    new_self.print_structure(tostring=True)
                #    ))
                #new_self.verify()
                return (greatest_child, new_self)
            else:
                new_self = new_self.prune()
                #print('and returning prune = {}'.format( 
                #    new_self.print_structure(tostring=True)
                #    ))
                #if new_self: new_self.verify()
                return (greatest_child, new_self)
    
    def contains_point(self, p):
        """
        Returns whether this node or a child overlaps p.
        """
        for iv in self.s_center:
            if iv.contains_point(p):
                return True
        branch = self[p>self.x_center]
        return branch and branch.contains_point(p)
    
    def all_children(self):
        return self.all_children_helper(set())
    
    def all_children_helper(self, result):
        result.update(self.s_center)
        if self[0]:
            self[0].all_children_helper(result)
        if self[1]:
            self[1].all_children_helper(result)
        return result
    
    def verify(self, parents = set()):
        """
        ## DEBUG ONLY ##
        Recursively ensures that the invariants of an interval subtree 
        hold.
        """
        assert(isinstance(self.s_center, set))
        
        bal = self.balance
        assert abs(bal) < 2, \
            "Error: Rotation should have happened, but didn't! \n{}".format(
                self.print_structure(tostring=True)
                )
        self.refresh_balance()
        assert bal == self.balance, \
            "Error: self.balance not set correctly! \n{}".format(
                self.print_structure(tostring=True)
                )
        
        assert self.s_center, \
            "Error: s_center is empty! \n{}".format(
                self.print_structure(tostring=True)
                )
        for iv in self.s_center:
            assert hasattr(iv, 'begin')
            assert hasattr(iv, 'end')
            # TODO: add support for open and closed intervals
            assert iv.begin < iv.end
            assert iv.overlaps(self.x_center)
            for parent in sorted(parents):
                assert not iv.contains_point(parent), \
                    "Error: Overlaps ancestor ({})! \n{}\n\n{}".format(
                        parent, iv, self.print_structure(to_string=True)
                        )
        if self[0]:
            assert self[0].x_center < self.x_center, \
                "Error: Out-of-order left child! {}".format(self.x_center)
            self[0].verify(parents.union([self.x_center]))
        if self[1]:
            assert self[1].x_center > self.x_center, \
                "Error: Out-of-order right child! {}".format(self.x_center)
            self[1].verify(parents.union([self.x_center]))
            
    
    def __getitem__(self, index):
        """
        Returns the left child if input is equivalent to False, or 
        the right side otherwise.
        """ 
        if index:
            return self.right_node
        else:
            return self.left_node
    
    def __setitem__(self, key, value):
        """Sets the left (0) or right (1) child."""
        if key:
            self.right_node = value
        else:
            self.left_node = value
    
    def __str__(self):
        """
        Shows info about this node.
        
        Since Nodes are internal data structures not revealed to the 
        user, I'm not bothering to make this copy-paste-executable as a
        constructor.
        """
        return "Node<{}, balance={}>".format(self.x_center, self.balance)
        #fieldcount = 'c_count,has_l,has_r = <{}, {}, {}>'.format(
        #    len(self.s_center), 
        #    bool(self.left_node), 
        #    bool(self.right_node)
        #)
        #fields = [self.x_center, self.balance, fieldcount]
        #return "Node({}, b={}, {})".format(*fields)
    
    def print_structure(self, indent=0, tostring=False):
        """
        For debugging.
        """
        result = ''
        CR = '\n'
        sp = indent*'    '
        
        rlist = []
        rlist.append(str(self) + CR)
        rlist.append(sp + '||||:' + CR)
        if self.s_center: 
            for iv in sorted(self.s_center):
                rlist.append(sp+' '+repr(iv) + CR)
        if self.left_node:
            rlist.append(sp + '<<<<:') # no CR
            rlist.append(self.left_node.print_structure(indent+1, True))
        if self.right_node:
            rlist.append(sp + '>>>>:') # no CR
            rlist.append(self.right_node.print_structure(indent+1, True))
        result = ''.join(rlist)
        if tostring:
            return result
        else:
            print(result)
>>>>>>> c2ff2358
<|MERGE_RESOLUTION|>--- conflicted
+++ resolved
@@ -4,11 +4,7 @@
 
 Core logic.
 
-<<<<<<< HEAD
 Copyright 2013-2014 Chaim-Leib Halbert
-=======
-Copyright 2014, Chaim-Leib Halbert, Konstantin Tretyakov.
->>>>>>> c2ff2358
 
 Licensed under the Apache License, Version 2.0 (the "License");
 you may not use this file except in compliance with the License.
@@ -420,7 +416,7 @@
                 
         long_ivs = sorted(self.all_intervals, key=len, reverse=True)
         for i, parent in enumerate(long_ivs):
-            for child in long_ivs[i+1:]:
+            for child in long_ivs[i + 1:]:
                 add_if_nested()
         return result
     
@@ -507,8 +503,8 @@
         
         Completes in O(1) time.
         """
-        return len(self) == 0
-    
+        return 0 == len(self)
+
     def search(self, begin, end=None, strict=False):
         """
         Returns a set of all intervals overlapping the given range. Or,
@@ -520,13 +516,8 @@
           * m = number of matches
           * k = size of the search range (this is 1 for a point)
         """
-<<<<<<< HEAD
         if self.top_node is None:
             return set()
-=======
-        if self.top_node is None:   # Empty tree?
-            return set([])
->>>>>>> c2ff2358
         if end is None:
             if isinstance(begin, Number):
                 return self.top_node.search_point(begin, set())
@@ -675,15 +666,15 @@
             from 0 to 1.
             :rtype: real
             """
-            raw = n-m
-            maximum = n-1
-            return raw/float(maximum)
+            raw = n - m
+            maximum = n - 1
+            return raw / float(maximum)
 
         report = {
             "depth": self.top_node.depth_score(n, m),
             "s_center": s_center_score(),
         }
-        cumulative = sum(report.values())/len(report)
+        cumulative = sum(report.values()) / len(report)
         report["_cumulative"] = cumulative
         if full_report:
             return report
@@ -782,502 +773,4 @@
         """
         For pickle-ing.
         """
-<<<<<<< HEAD
-        return IntervalTree, (sorted(self.all_intervals),)
-=======
-        return (IntervalTree, (sorted(self.all_intervals),))
-
-class Node:
-    def __init__(self, x_center=None, s_center=set(), left_node=None, right_node=None):
-        self.x_center = x_center
-        self.s_center = set(s_center)
-        self.left_node = left_node
-        self.right_node = right_node
-        
-        self.rotate()
-    
-    @classmethod
-    def from_interval(cls, interval):
-        if interval is None:
-            return None
-        center = interval.begin #+ (interval.end-interval.begin)/2;
-        #print(center)
-        return Node(center, [interval] )
-    
-    @classmethod
-    def from_intervals(cls, intervals):
-        if not intervals:
-            return None
-        node = Node()
-        node = node.init_from_sorted(sorted(intervals))
-        return node
-    
-    def init_from_sorted(self, intervals):
-        if not intervals:
-            return None
-        center_iv = intervals[len(intervals)//2]
-        self.x_center = center_iv.begin #+ (center_iv.end - center_iv.begin)/2
-        self.s_center = set()
-        s_left = []
-        s_right = []
-        # TODO: add support for open and closed intervals
-        for k in intervals:
-            if k.end <= self.x_center:
-                s_left.append(k)
-            elif k.begin > self.x_center:
-                s_right.append(k)
-            else:
-                self.s_center.add(k)
-        self.left_node = Node.from_intervals(s_left)
-        self.right_node = Node.from_intervals(s_right)
-        return self.rotate()
-    
-    
-    def center_hit(self, interval):
-        """Returns whether interval overlaps self.x_center."""
-        return interval.contains_point(self.x_center)
-    
-    def hit_branch(self, interval):
-        """
-        Assuming not center_hit(interval), return which branch 
-        (left=0, right=1) interval is in.
-        """
-        # TODO: add support for open and closed intervals
-        return 1 if interval.begin > self.x_center else 0
-    
-    def refresh_balance(self):
-        """Recalculate self.balance and self.depth based on child node values."""
-        left_depth = self.left_node.depth if self.left_node else 0
-        right_depth = self.right_node.depth if self.right_node else 0
-        self.depth = 1 + max(left_depth, right_depth)
-        self.balance = right_depth - left_depth
-
-    def compute_depth(self):
-        """Recursively computes true depth of the subtree. Should only be needed for debugging. 
-        Unless something is wrong, the depth field should reflect the correct depth of the subtree"""
-        left_depth = self.left_node.compute_depth() if self.left_node else 0
-        right_depth = self.right_node.compute_depth() if self.right_node else 0
-        return 1 + max(left_depth, right_depth)
-        
-    def rotate(self):
-        """
-        Does rotating, if necessary, to balance this node, and 
-        returns the new top node.
-        """
-        self.refresh_balance()
-        if abs(self.balance) < 2:
-            return self
-        # balance > 0  is the heavy side
-        my_heavy = self.balance>0
-        child_heavy = self[my_heavy].balance>0
-        if my_heavy == child_heavy or self[my_heavy].balance == 0: # Heavy sides same or heavy side balanced
-            return self.srotate()
-        else:
-            return self.drotate()
-    
-    def srotate(self):
-        """Single rotation. Assumes that balance is +-2."""
-        #     self        save
-        #   save 3  ->   1   self
-        #  1   2            2   3
-        #
-        #  self            save
-        # 3   save  ->  self  1
-        #    2   1     3   2
-        
-        #assert(self.balance != 0)
-        heavy = self.balance>0
-        light = not heavy
-        save = self[heavy]
-        #print("srotate: bal={},{}".format(self.balance, save.balance))
-        #self.print_structure()
-        self[heavy] = save[light]   # 2
-        #assert(save[light])
-        save[light] = self.rotate()  # Needed to ensure the 2 and 3 are balanced under new subnode
-        save.refresh_balance()
-        
-        # Some intervals may overlap both self.x_center and save.x_center
-        # Promote those to the new tip of the tree
-        for iv in set(save[light].s_center):
-            if save.center_hit(iv):
-                save[light].s_center.remove(iv)
-                save.s_center.add(iv)
-        return save
-    
-    def drotate(self):
-        #print("drotate:")
-        #self.print_structure()
-        self[self.balance>0] = self[self.balance>0].srotate()
-        self.refresh_balance()
-        
-        #print("First rotate:")
-        #self.print_structure()
-        result = self.srotate()
-        
-        #print("Finished drotate:")
-        #self.print_structure()
-        #result.verify()
-
-        return result
-    
-    def add(self, interval):
-        """
-        Returns self after adding the interval and balancing.
-        """
-        if self.center_hit(interval):
-            self.s_center.add(interval)
-            return self
-        else:
-            direction = self.hit_branch(interval)
-            if not self[direction]:
-                self[direction] = Node.from_interval(interval)
-                self.refresh_balance()
-                return self
-            else:
-                self[direction] = self[direction].add(interval)
-                return self.rotate()
-    
-    def remove(self, interval):
-        """
-        Returns self after removing the interval and balancing. 
-        
-        If interval is not present, raise ValueError.
-        """
-        # since this is a list, called methods can set this to [1],
-        # making it true
-        done = []     
-        return self.remove_interval_helper(interval, done, 
-                                           shouldRaiseError=True)
-
-    def discard(self, interval):
-        """
-        Returns self after removing interval and balancing.
-        
-        If interval is not present, do nothing.
-        """
-        done = []
-        return self.remove_interval_helper(interval, done, 
-                                           shouldRaiseError=False)
-    
-    def remove_interval_helper(self, interval, done, shouldRaiseError):
-        """
-        Returns self after removing interval and balancing. 
-        If interval doesn't exist, raise ValueError.
-        
-        This method may set done to [1] to tell all callers that 
-        rebalancing has completed.
-        
-        See Eternally Confuzzled's jsw_remove_r function (lines 1-32) 
-        in his AVL tree article for reference.
-        """
-        trace = interval.begin == 347 and interval.end == 353
-        #if trace: print('\nRemoving from {} interval {}'.format(
-        #   self.x_center, interval))
-        if self.center_hit(interval):
-            #if trace: print('Hit at {}'.format(self.x_center))
-            if not shouldRaiseError and interval not in self.s_center:
-                done.append(1)
-                #if trace: print('Doing nothing.')
-                return self
-            try:
-                # raises error if interval not present - this is 
-                # desired.
-                self.s_center.remove(interval) 
-            except:
-                self.print_structure()
-                raise KeyError(interval)
-            if self.s_center:     # keep this node
-                done.append(1)    # no rebalancing necessary
-                #if trace: print('Removed, no rebalancing.')
-                return self
-            
-            # If we reach here, no intervals are left in self.s_center.
-            # So, prune self.
-            return self.prune()
-        else: # interval not in s_center
-            direction = self.hit_branch(interval)
-            
-            if not self[direction]:
-                if shouldRaiseError:
-                    raise ValueError
-                done.append(1)
-                return self
-            
-            #if trace: 
-            #   print('Descending to {} branch'.format(
-            #       ['left', 'right'][direction]
-            #       ))
-            self[direction] = self[direction].remove_interval_helper(
-                interval, done, shouldRaiseError)
-            
-            # Clean up
-            if not done:
-                #if trace: 
-                #    print('Rotating {}'.format(self.x_center))
-                #    self.print_structure()
-                return self.rotate()
-            return self
-    
-    def search_overlap(self, point_list):
-        """
-        Returns all intervals that overlap the point_list.
-        """
-        result = set()
-        for j in point_list:
-            self.search_point(j, result)
-        return result
-    
-    def search_point(self, point, result):
-        """
-        Returns all intervals that contain point.
-        """
-        # TODO: add support for open and closed intervals
-        for k in self.s_center:
-            if k.begin <= point and point < k.end:
-                result.add(k)
-        if point < self.x_center and self[0]:
-            return self[0].search_point(point, result)
-        elif point > self.x_center and self[1]:
-            return self[1].search_point(point, result)
-        return result
-    
-    def prune(self):
-        """
-        On a subtree where the root node's s_center is empty,
-        return a new subtree with no empty s_centers.
-        """
-        if not self[0] or not self[1]:    # if I have an empty branch
-            direction = not self[0]       # graft the other branch here
-            #if trace:
-            #    print('Grafting {} branch'.format(
-            #       'right' if direction else 'left'))
-            
-            result = self[direction]
-            #if result: result.verify()
-            return result
-        else:
-            # Replace the root node with the greatest predecessor.
-            (heir, self[0]) = self[0].pop_greatest_child()
-            #if trace: 
-            #    print('Replacing {} with {}.'.format(
-            #        self.x_center, heir.x_center
-            #        ))
-            #    print('Removed greatest predecessor:')
-            #    self.print_structure()
-            
-            #if self[0]: self[0].verify()
-            #if self[1]: self[1].verify()
-            
-            # Set up the heir as the new root node
-            (heir[0], heir[1]) = (self[0], self[1])
-            #if trace: print('Setting up the heir:')
-            #if trace: heir.print_structure()
-            
-            # popping the predecessor may have unbalanced this node; 
-            # fix it
-            heir.refresh_balance()
-            heir = heir.rotate()
-            #heir.verify()
-            #if trace: print('Rotated the heir:')
-            #if trace: heir.print_structure()
-            return heir
-        
-    def pop_greatest_child(self):
-        """
-        Used when pruning a node with both a left and a right branch.
-        Returns (greatest_child, node), where:
-          * greatest_child is a new node to replace the removed node.
-          * node is the subtree after: 
-              - removing the greatest child
-              - balancing
-              - moving overlapping nodes into greatest_child
-        
-        See Eternally Confuzzled's jsw_remove_r function (lines 34-54)
-        in his AVL tree article for reference.
-        """
-        #print('Popping from {}'.format(self.x_center))
-        if self[1] is None:         # This node is the greatest child.
-            # To reduce the chances of an overlap with a parent, return
-            # a child node containing the smallest possible number of 
-            # intervals, as close as possible to the maximum bound. 
-            ivs = set(self.s_center)
-            # Create a new node with the largest x_center possible.
-            max_iv = max(self.s_center, key=attrgetter('end'))
-            max_iv_len = max_iv.end - max_iv.begin
-            child_x_center = max_iv.begin if (max_iv_len <= 1) \
-                else max_iv.end - 1
-            child = Node.from_intervals(
-                [iv for iv in ivs if iv.contains_point(child_x_center)]
-                )
-            child.x_center = child_x_center
-            self.s_center = ivs - child.s_center
-            
-            #print('Pop hit! Returning child   = {}'.format( 
-            #    child.print_structure(tostring=True)
-            #    ))
-            assert not child[0]
-            assert not child[1]
-            
-            if self.s_center:
-                #print('     and returning newnode = {}'.format( self ))
-                #self.verify()
-                return (child, self)
-            else:
-                #print('     and returning newnode = {}'.format( self[0] ))
-                #if self[0]: self[0].verify()
-                return (child, self[0]) # Rotate left child up
-                
-        else:
-            #print('Pop descent to {}'.format(self[1].x_center))
-            (greatest_child, self[1]) = self[1].pop_greatest_child()
-            self.refresh_balance()
-            new_self = self.rotate()
-            
-            # Move any overlaps into greatest_child
-            for iv in set(new_self.s_center):
-                if iv.contains_point(greatest_child.x_center):
-                    new_self.s_center.remove(iv)
-                    greatest_child.add(iv)
-                    
-            #print('Pop Returning child   = {}'.format( 
-            #    greatest_child.print_structure(tostring=True)
-            #    ))
-            if new_self.s_center:
-                #print('and returning newnode = {}'.format(
-                #    new_self.print_structure(tostring=True)
-                #    ))
-                #new_self.verify()
-                return (greatest_child, new_self)
-            else:
-                new_self = new_self.prune()
-                #print('and returning prune = {}'.format( 
-                #    new_self.print_structure(tostring=True)
-                #    ))
-                #if new_self: new_self.verify()
-                return (greatest_child, new_self)
-    
-    def contains_point(self, p):
-        """
-        Returns whether this node or a child overlaps p.
-        """
-        for iv in self.s_center:
-            if iv.contains_point(p):
-                return True
-        branch = self[p>self.x_center]
-        return branch and branch.contains_point(p)
-    
-    def all_children(self):
-        return self.all_children_helper(set())
-    
-    def all_children_helper(self, result):
-        result.update(self.s_center)
-        if self[0]:
-            self[0].all_children_helper(result)
-        if self[1]:
-            self[1].all_children_helper(result)
-        return result
-    
-    def verify(self, parents = set()):
-        """
-        ## DEBUG ONLY ##
-        Recursively ensures that the invariants of an interval subtree 
-        hold.
-        """
-        assert(isinstance(self.s_center, set))
-        
-        bal = self.balance
-        assert abs(bal) < 2, \
-            "Error: Rotation should have happened, but didn't! \n{}".format(
-                self.print_structure(tostring=True)
-                )
-        self.refresh_balance()
-        assert bal == self.balance, \
-            "Error: self.balance not set correctly! \n{}".format(
-                self.print_structure(tostring=True)
-                )
-        
-        assert self.s_center, \
-            "Error: s_center is empty! \n{}".format(
-                self.print_structure(tostring=True)
-                )
-        for iv in self.s_center:
-            assert hasattr(iv, 'begin')
-            assert hasattr(iv, 'end')
-            # TODO: add support for open and closed intervals
-            assert iv.begin < iv.end
-            assert iv.overlaps(self.x_center)
-            for parent in sorted(parents):
-                assert not iv.contains_point(parent), \
-                    "Error: Overlaps ancestor ({})! \n{}\n\n{}".format(
-                        parent, iv, self.print_structure(to_string=True)
-                        )
-        if self[0]:
-            assert self[0].x_center < self.x_center, \
-                "Error: Out-of-order left child! {}".format(self.x_center)
-            self[0].verify(parents.union([self.x_center]))
-        if self[1]:
-            assert self[1].x_center > self.x_center, \
-                "Error: Out-of-order right child! {}".format(self.x_center)
-            self[1].verify(parents.union([self.x_center]))
-            
-    
-    def __getitem__(self, index):
-        """
-        Returns the left child if input is equivalent to False, or 
-        the right side otherwise.
-        """ 
-        if index:
-            return self.right_node
-        else:
-            return self.left_node
-    
-    def __setitem__(self, key, value):
-        """Sets the left (0) or right (1) child."""
-        if key:
-            self.right_node = value
-        else:
-            self.left_node = value
-    
-    def __str__(self):
-        """
-        Shows info about this node.
-        
-        Since Nodes are internal data structures not revealed to the 
-        user, I'm not bothering to make this copy-paste-executable as a
-        constructor.
-        """
-        return "Node<{}, balance={}>".format(self.x_center, self.balance)
-        #fieldcount = 'c_count,has_l,has_r = <{}, {}, {}>'.format(
-        #    len(self.s_center), 
-        #    bool(self.left_node), 
-        #    bool(self.right_node)
-        #)
-        #fields = [self.x_center, self.balance, fieldcount]
-        #return "Node({}, b={}, {})".format(*fields)
-    
-    def print_structure(self, indent=0, tostring=False):
-        """
-        For debugging.
-        """
-        result = ''
-        CR = '\n'
-        sp = indent*'    '
-        
-        rlist = []
-        rlist.append(str(self) + CR)
-        rlist.append(sp + '||||:' + CR)
-        if self.s_center: 
-            for iv in sorted(self.s_center):
-                rlist.append(sp+' '+repr(iv) + CR)
-        if self.left_node:
-            rlist.append(sp + '<<<<:') # no CR
-            rlist.append(self.left_node.print_structure(indent+1, True))
-        if self.right_node:
-            rlist.append(sp + '>>>>:') # no CR
-            rlist.append(self.right_node.print_structure(indent+1, True))
-        result = ''.join(rlist)
-        if tostring:
-            return result
-        else:
-            print(result)
->>>>>>> c2ff2358
+        return IntervalTree, (sorted(self.all_intervals),)