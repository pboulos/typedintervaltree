--- conflicted
+++ resolved
@@ -34,7 +34,6 @@
             def __lt__(self, other):
                 return mycmp(self.obj, other.obj) < 0
 
-<<<<<<< HEAD
             def __gt__(self, other):
                 return mycmp(self.obj, other.obj) > 0
 
@@ -56,8 +55,6 @@
         return K
 
 
-=======
->>>>>>> 3b2cba4c
 # noinspection PyBroadException
 class Interval(namedtuple('IntervalBase', ['begin', 'end', 'data'])):
     __slots__ = ()  # Saves memory, avoiding the need to create __dict__ for each interval
@@ -196,11 +193,7 @@
         try:
             o = other[0:2]
         except:
-<<<<<<< HEAD
             o = (other,)
-=======
-            o = other
->>>>>>> 3b2cba4c
         if s != o:
             return -1 if s < o else 1
         try:
@@ -237,37 +230,21 @@
 
     def __lt__(self, other):
         """
-<<<<<<< HEAD
         Less than operator. Returns False if there is an overlap.
-=======
-        Less than operator. Parrots __cmp__()
->>>>>>> 3b2cba4c
         :param other: Interval or point
         :return: True or False
         :rtype: bool
         """
-<<<<<<< HEAD
         return not self.overlaps(other) and self.end <= other
 
     def __gt__(self, other):
         """
         Greater than operator. Returns False if there is an overlap.
-=======
-        return self.__cmp__(other) < 0
-
-    def __gt__(self, other):
-        """
-        Greater than operator. Parrots __cmp__()
->>>>>>> 3b2cba4c
         :param other: Interval or point
         :return: True or False
         :rtype: bool
         """
-<<<<<<< HEAD
         return not self.overlaps(other) and self.begin > other
-=======
-        return self.__cmp__(other) > 0
->>>>>>> 3b2cba4c
 
     def _get_fields(self):
         """
